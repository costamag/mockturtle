#include <catch.hpp>

#include <sstream>
#include <string>

#include <mockturtle/algorithms/cleanup.hpp>
#include <mockturtle/algorithms/node_resynthesis.hpp>
#include <mockturtle/algorithms/node_resynthesis/mig_npn.hpp>
#include <mockturtle/algorithms/simulation.hpp>
#include <mockturtle/io/blif_reader.hpp>
#include <mockturtle/io/write_blif.hpp>
#include <mockturtle/networks/cover.hpp>
#include <mockturtle/networks/klut.hpp>
#include <mockturtle/networks/mig.hpp>

#include <kitty/kitty.hpp>
#include <lorina/blif.hpp>

using namespace mockturtle;

TEST_CASE( "read a combinational BLIF file into KLUT network", "[blif_reader]" )
{
  std::cout << "begin blif reader  " ;
  klut_network klut;

  std::string file{
      ".model top\n"
      ".inputs a b c\n"
      ".outputs y1 y2\n"
      ".names a b n1\n"
      "11 1\n"
      ".names c n1 n2\n"
      "1- 1\n"
      "-1 1\n"
      ".names n2 y1\n"
      "0 1\n"
      ".names n2 y2\n"
      "1 1\n"
      ".end\n" };

  std::istringstream in( file );
  auto result = lorina::read_blif( in, blif_reader( klut ) );

  /* structural checks */
  CHECK( result == lorina::return_code::success );
  CHECK( klut.size() == 9 );
  CHECK( klut.num_pis() == 3 );
  CHECK( klut.num_pos() == 2 );
  CHECK( klut.num_gates() == 4 );

  /* functional checks */
  default_simulator<kitty::dynamic_truth_table> sim( klut.num_pis() );
  const auto tts = simulate<kitty::dynamic_truth_table>( klut, sim );
  klut.foreach_po( [&]( auto const&, auto i ) {
    switch ( i )
    {
    case 0:
      CHECK( kitty::to_hex( tts[i] ) == "07" );
      break;
    case 1:
      CHECK( kitty::to_hex( tts[i] ) == "f8" );
      break;
    }
  } );
}

TEST_CASE( "read a sequential BLIF file with 5 parameter latches that is not in topological order", "[blif_reader]" )
{
  klut_network klut;

  std::string file{
      ".model top\n"
      ".inputs clock a b c d\n"
      ".outputs f\n"
      ".names li1 a li0\n"
      "01 1\n"
      ".names lo0 new_new_n19__ li1\n"
      "01 1\n"
      ".names a lo1 new_new_n15__\n"
      "01 1\n"
      ".names d new_new_n15__ new_new_n16__\n"
      "00 1\n"
      ".names b lo2 new_new_n17__\n"
      "00 1\n"
      ".names new_new_n15__ new_new_n17__ new_new_n18__\n"
      "00 1\n"
      ".names new_new_n16__ new_new_n18__ new_new_n19__\n"
      "00 1\n"
      ".names new_new_n19__ new_new_n17__ li3\n"
      "00 1\n"
      ".names lo3 lo4 new_new_n20__\n"
      "00 1\n"
      ".names new_new_n20__ new_new_n18__ li4\n"
      "00 1\n"
      ".names c new_new_n17__ li2\n"
      "00 1\n"
      ".names li1 li4 f\n"
      "00 1\n"
      ".latch li0 lo0 fe clock 0\n"
      ".latch li1 lo1 re clock 1\n"
      ".latch li2 lo2 ah clock 2\n"
      ".latch li3 lo3 al clock 3\n"
      ".latch li4 lo4 as clock 1\n"
      ".end\n" };

  std::istringstream in( file );
  const auto result = lorina::read_blif( in, blif_reader( klut ) );

  /* structural checks */
  CHECK( result == lorina::return_code::success );
  CHECK( klut.num_pis() == 5 );
  CHECK( klut.num_pos() == 1 );
  CHECK( klut.num_latches() == 5 );
  CHECK( klut.num_gates() == 12 );

  klut.foreach_ro( [&]( auto ro, auto i ) {
    latch_info l_info = klut._storage->latch_information[ro];
    switch ( i )
    {
    case 0:
      CHECK( l_info.type == "fe" );
      CHECK( l_info.control == "clock" );
      CHECK( l_info.init == 0 );
      break;
    case 1:
      CHECK( l_info.type == "re" );
      CHECK( l_info.control == "clock" );
      CHECK( l_info.init == 1 );
      break;
    case 2:
      CHECK( l_info.type == "ah" );
      CHECK( l_info.control == "clock" );
      CHECK( l_info.init == 2 );
      break;
    case 3:
      CHECK( l_info.type == "al" );
      CHECK( l_info.control == "clock" );
      CHECK( l_info.init == 3 );
      break;
    case 4:
      CHECK( l_info.type == "as" );
      CHECK( l_info.control == "clock" );
      CHECK( l_info.init == 1 );
      break;
    }
  } );

  mig_npn_resynthesis resyn;
  mig_network mig;
  node_resynthesis( mig, klut, resyn );
  CHECK( mig.num_pis() == 5 );
  CHECK( mig.num_pos() == 1 );
  CHECK( mig.num_latches() == 5 );
  CHECK( mig.num_gates() == 12 );

  mig.foreach_ro( [&]( auto ro, auto i ) {
    latch_info l_info = mig._storage->latch_information[ro];
    switch ( i )
    {
    case 0:
      CHECK( l_info.type == "fe" );
      CHECK( l_info.control == "clock" );
      CHECK( l_info.init == 0 );
      break;
    case 1:
      CHECK( l_info.type == "re" );
      CHECK( l_info.control == "clock" );
      CHECK( l_info.init == 1 );
      break;
    case 2:
      CHECK( l_info.type == "ah" );
      CHECK( l_info.control == "clock" );
      CHECK( l_info.init == 2 );
      break;
    case 3:
      CHECK( l_info.type == "al" );
      CHECK( l_info.control == "clock" );
      CHECK( l_info.init == 3 );
      break;
    case 4:
      CHECK( l_info.type == "as" );
      CHECK( l_info.control == "clock" );
      CHECK( l_info.init == 1 );
      break;
    }
  } );
}

TEST_CASE( "read a BLIF file containing latch declaration bug that requires updated 'split' function", "[blif_reader]" )
{
  klut_network klut;

  std::string file{
      ".model top\n"
      ".inputs clock a b c d\n"
      ".outputs f\n"
      ".latch     lo0_in        lo0  1\n"
      ".latch     lo1_in        lo1  1\n"
      ".latch     lo2_in        lo2  1\n"
      ".names a lo1 new_n16_\n"
      "01 1\n"
      ".names d new_n16_ new_n17_\n"
      "00 1\n"
      ".names b lo2 new_n18_\n"
      "00 1\n"
      ".names new_n16_ new_n18_ new_n19_\n"
      "00 1\n"
      ".names new_n17_ new_n19_ new_n20_\n"
      "00 1\n"
      ".names lo0 new_n20_ lo1_in\n"
      "01 1\n"
      ".names a lo1_in lo0_in\n"
      "10 1\n"
      ".names c new_n18_ lo2_in\n"
      "00 1\n"
      ".names lo1_in f\n"
      "0 1\n"
      ".end\n" };

  std::istringstream in( file );
  const auto result = lorina::read_blif( in, blif_reader( klut ) );

  /* structural checks */
  CHECK( result == lorina::return_code::success );
  CHECK( klut.num_pis() == 5 );
  CHECK( klut.num_pos() == 1 );
  CHECK( klut.num_latches() == 3 );
  CHECK( klut.num_gates() == 9 );
}

TEST_CASE( "read a combinational BLIF file with max terms", "[blif_reader]" )
{
  klut_network klut, klut2;

  std::string file{
      ".model top\n"
      ".inputs a b c\n"
      ".outputs f g\n"
      ".names a b c f\n"
      "11- 1\n"
      "0-1 1\n"
      ".names a b c g\n"
      "0-0 0\n"
      "10- 0\n"
      ".end\n" };

  std::istringstream in( file );
  auto result = lorina::read_blif( in, blif_reader( klut ) );
  CHECK( result == lorina::return_code::success );

  /* structural checks */
  CHECK( klut.size() == 6 );
  CHECK( klut.num_pis() == 3 );
  CHECK( klut.num_pos() == 2 );
  CHECK( klut.num_gates() == 1 );

  std::stringstream out;
  write_blif( klut, out );
  result = lorina::read_blif( out, blif_reader( klut2 ) );
  CHECK( result == lorina::return_code::success );

  /* structural checks */
  CHECK( klut2.size() == 7 );
  CHECK( klut2.num_pis() == 3 );
  CHECK( klut2.num_pos() == 2 );
  CHECK( klut2.num_gates() == 2 );

  /* functional checks */
  default_simulator<kitty::dynamic_truth_table> sim( klut.num_pis() );
  const auto tts = simulate<kitty::dynamic_truth_table>( klut, sim );
  CHECK( kitty::to_hex( tts[0] ) == "d8" );
  CHECK( kitty::to_hex( tts[1] ) == "d8" );
  CHECK( tts == simulate<kitty::dynamic_truth_table>( klut2, sim ) );
}

TEST_CASE( "read a combinational BLIF file into cover network", "[blif_reader]" )
{
  cover_network cover;

  std::string file{
      ".model top\n"
      ".inputs a b c\n"
      ".outputs y1 y2\n"
      ".names a b n1\n"
      "11 1\n"
      ".names c n1 n2\n"
      "1- 1\n"
      "-1 1\n"
      ".names n2 y1\n"
      "0 1\n"
      ".names n2 y2\n"
      "1 1\n"
      ".end\n" };

  std::istringstream in( file );
  auto result = lorina::read_blif( in, blif_reader( cover ) );

  /* structural checks */
  CHECK( result == lorina::return_code::success );
  CHECK( cover.size() == 9 );
  CHECK( cover.num_pis() == 3 );
  CHECK( cover.num_pos() == 2 );
  CHECK( cover.num_gates() == 4 );
<<<<<<< HEAD
}

TEST_CASE( "cover network, read a BLIF file containing latch declaration bug that requires updated 'split' function", "[blif_reader]" )
{
  cover_network cover;

  std::string file{
      ".model top\n"
      ".inputs clock a b c d\n"
      ".outputs f\n"
      ".latch     lo0_in        lo0  1\n"
      ".latch     lo1_in        lo1  1\n"
      ".latch     lo2_in        lo2  1\n"
      ".names a lo1 new_n16_\n"
      "01 1\n"
      ".names d new_n16_ new_n17_\n"
      "00 1\n"
      ".names b lo2 new_n18_\n"
      "00 1\n"
      ".names new_n16_ new_n18_ new_n19_\n"
      "00 1\n"
      ".names new_n17_ new_n19_ new_n20_\n"
      "00 1\n"
      ".names lo0 new_n20_ lo1_in\n"
      "01 1\n"
      ".names a lo1_in lo0_in\n"
      "10 1\n"
      ".names c new_n18_ lo2_in\n"
      "00 1\n"
      ".names lo1_in f\n"
      "0 1\n"
      ".end\n" };

  std::istringstream in( file );
  const auto result = lorina::read_blif( in, blif_reader( cover ) );

  /* structural checks */
  CHECK( result == lorina::return_code::success );
  CHECK( cover.num_pis() == 5 );
  CHECK( cover.num_pos() == 1 );
  CHECK( cover.num_latches() == 3 );
  CHECK( cover.num_gates() == 9 );
}
=======
  std::cout << "end blif reader  \n" ;
}


// missing write blif from cover network
>>>>>>> 3addd650
<|MERGE_RESOLUTION|>--- conflicted
+++ resolved
@@ -301,7 +301,6 @@
   CHECK( cover.num_pis() == 3 );
   CHECK( cover.num_pos() == 2 );
   CHECK( cover.num_gates() == 4 );
-<<<<<<< HEAD
 }
 
 TEST_CASE( "cover network, read a BLIF file containing latch declaration bug that requires updated 'split' function", "[blif_reader]" )
@@ -344,11 +343,4 @@
   CHECK( cover.num_pos() == 1 );
   CHECK( cover.num_latches() == 3 );
   CHECK( cover.num_gates() == 9 );
-}
-=======
-  std::cout << "end blif reader  \n" ;
-}
-
-
-// missing write blif from cover network
->>>>>>> 3addd650
+}