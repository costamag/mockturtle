/* mockturtle: C++ logic network library
 * Copyright (C) 2018-2021  EPFL
 *
 * Permission is hereby granted, free of charge, to any person
 * obtaining a copy of this software and associated documentation
 * files (the "Software"), to deal in the Software without
 * restriction, including without limitation the rights to use,
 * copy, modify, merge, publish, distribute, sublicense, and/or sell
 * copies of the Software, and to permit persons to whom the
 * Software is furnished to do so, subject to the following
 * conditions:
 *
 * The above copyright notice and this permission notice shall be
 * included in all copies or substantial portions of the Software.
 *
 * THE SOFTWARE IS PROVIDED "AS IS", WITHOUT WARRANTY OF ANY KIND,
 * EXPRESS OR IMPLIED, INCLUDING BUT NOT LIMITED TO THE WARRANTIES
 * OF MERCHANTABILITY, FITNESS FOR A PARTICULAR PURPOSE AND
 * NONINFRINGEMENT. IN NO EVENT SHALL THE AUTHORS OR COPYRIGHT
 * HOLDERS BE LIABLE FOR ANY CLAIM, DAMAGES OR OTHER LIABILITY,
 * WHETHER IN AN ACTION OF CONTRACT, TORT OR OTHERWISE, ARISING
 * FROM, OUT OF OR IN CONNECTION WITH THE SOFTWARE OR THE USE OR
 * OTHER DEALINGS IN THE SOFTWARE.
 */

/*!
  \file blif_reader.hpp
  \brief Lorina reader for BLIF files

  \author Heinz Riener
  \author Mathias Soeken
  \author Max Austin
*/

#pragma once

#include <kitty/kitty.hpp>
#include <lorina/blif.hpp>
#include <mockturtle/networks/aig.hpp>
#include <mockturtle/networks/cover.hpp>

#include <map>
#include <string>
#include <vector>

#include "../traits.hpp"

namespace mockturtle
{

/*! \brief Lorina reader callback for BLIF files.
 *
 * **Required network functions:**
 * - `create_pi`
 * - `create_po`
<<<<<<< HEAD
 * - `create_node` or `create_cover_node` 
=======
 * - `create_node` or `create_node_from_cover` 
>>>>>>> ba973764
 * - `get_constant`
 *
   \verbatim embed:rst
   Example
   .. code-block:: c++
      klut_network klut;
      lorina::read_blif( "file.blif", blif_reader( klut ) );
      
      cover_network cover;
      lorina::read_blif( "file.blif", blif_reader( cover ) );
   \endverbatim
 */
template<typename Ntk>
class blif_reader : public lorina::blif_reader
{
public:
  explicit blif_reader( Ntk& ntk )
      : ntk_( ntk )
  {
    static_assert( is_network_type_v<Ntk>, "Ntk is not a network type" );
    static_assert( has_create_pi_v<Ntk>, "Ntk does not implement the create_pi function" );
    static_assert( has_create_po_v<Ntk>, "Ntk does not implement the create_po function" );
<<<<<<< HEAD
    static_assert( has_create_node_v<Ntk> || has_create_cover_node_v<Ntk>, "Ntk does not implement the create_node function or the create_cover_node function" );
=======
    static_assert( has_create_node_v<Ntk> || has_create_node_from_cover_v<Ntk>, "Ntk does not implement the create_node function or the create_node_from_cover function" );
>>>>>>> ba973764
    static_assert( has_get_constant_v<Ntk>, "Ntk does not implement the get_constant function" );
  }

  ~blif_reader()
  {
    for ( auto const& o : outputs )
    {
      ntk_.create_po( signals[o], o );
    }

    for ( auto const& latch : latches )
    {
      auto const lit = std::get<0>( latch );
      auto const reset = std::get<1>( latch );

      auto signal = signals[lit];
      ntk_.create_ri( signal, reset );
    }
  }

  virtual void on_model( const std::string& model_name ) const override
  {
    if constexpr ( has_set_network_name_v<Ntk> )
    {
      ntk_.set_network_name( model_name );
    }

    (void)model_name;
  }

  virtual void on_input( const std::string& name ) const override
  {
    signals[name] = ntk_.create_pi( name );
    if constexpr ( has_set_name_v<Ntk> )
    {
      ntk_.set_name( signals[name], name );
    }
  }

  virtual void on_output( const std::string& name ) const override
  {
    if constexpr ( has_set_output_name_v<Ntk> )
    {
      ntk_.set_output_name( outputs.size(), name );
    }
    outputs.emplace_back( name );
  }

  virtual void on_latch( const std::string& input, const std::string& output, const std::optional<latch_type>& l_type, const std::optional<std::string>& control, const std::optional<latch_init_value>& reset ) const override
  {
    signals[output] = ntk_.create_ro( output );
    if constexpr ( has_set_name_v<Ntk> && has_set_output_name_v<Ntk> )
    {
      ntk_.set_name( signals[output], output );
      ntk_.set_output_name( outputs.size() + latches.size(), input );
    }

    std::string type = "re";
    if ( l_type )
    {
      switch ( *l_type )
      {
      case latch_type::FALLING:
      {
        type = "fe";
      }
      break;
      case latch_type::RISING:
      {
        type = "re";
      }
      break;
      case latch_type::ACTIVE_HIGH:
      {
        type = "ah";
      }
      break;
      case latch_type::ACTIVE_LOW:
      {
        type = "al";
      }
      break;
      case latch_type::ASYNC:
      {
        type = "as";
      }
      break;
      default:
      {
        type = "";
      }
      break;
      }
    }

    uint32_t r = 3;
    if ( reset )
    {
      switch ( *reset )
      {
      case latch_init_value::NONDETERMINISTIC:
      {
        r = 2;
      }
      break;
      case latch_init_value::ONE:
      {
        r = 1;
      }
      break;
      case latch_init_value::ZERO:
      {
        r = 0;
      }
      break;
      default:
        break;
      }
    }

    latch_info l_info;
    l_info.init = r;
    l_info.type = type;

    if ( control.has_value() )
      l_info.control = control.value();
    else
      l_info.control = "clock";

    ntk_._storage->latch_information[ntk_.get_node( signals[output] )] = l_info;
    latches.emplace_back( std::make_tuple( input, r, type, l_info.control, "" ) );
  }

  virtual void on_gate( const std::vector<std::string>& inputs, const std::string& output, const output_cover_t& cover ) const override
  {
    if ( inputs.size() == 0u )
    {
      if ( cover.size() == 0u )
      {
        signals[output] = ntk_.get_constant( false );
        return;
      }

      assert( cover.size() == 1u );
      assert( cover.at( 0u ).first.size() == 0u );
      assert( cover.at( 0u ).second.size() == 1u );

      auto const assigned_value = cover.at( 0u ).second.at( 0u );
      auto const const_value = ntk_.get_constant( assigned_value == '1' ? true : false );
      signals[output] = const_value;
      return;
    }

    assert( cover.size() > 0u );
    assert( cover.at( 0u ).second.size() == 1 );
    auto const first_output_value = cover.at( 0u ).second.at( 0u );

<<<<<<< HEAD

    if constexpr ( std::is_same<typename Ntk::base_type, cover_network>::value )
    {
      std::vector<kitty::cube> cubes;
      bool is_sop =  ( first_output_value == '1' );
      for ( const auto& c : cover )
      {
        assert( c.second.size() == 1 );

        auto const output = c.second[0u];
        assert( output == '0' || output == '1' );
        assert( output == first_output_value );
        (void)first_output_value;

        cubes.emplace_back( kitty::cube( c.first ) );
      }

=======
    std::vector<kitty::cube> minterms;
    std::vector<kitty::cube> maxterms;

    assert( minterms.size() == 0u || maxterms.size() == 0u );

    if constexpr ( std::is_same<typename Ntk::base_type, cover_network>::value )
    {
      for ( const auto& c : cover )
      {
        assert( c.second.size() == 1 );

        auto const output = c.second[0u];
        assert( output == '0' || output == '1' );
        assert( output == first_output_value );
        (void)first_output_value;

        if ( output == '1' )
        {
          minterms.emplace_back( kitty::cube( c.first ) );
        }
        else if ( output == '0' )
        {
          maxterms.emplace_back( kitty::cube( c.first ) );
        }
      }

>>>>>>> ba973764
      std::vector<signal<Ntk>> input_signals;
      for ( const auto& i : inputs )
      {
        assert( signals.find( i ) != signals.end() );
        input_signals.push_back( signals.at( i ) );
      }
<<<<<<< HEAD

      if ( cubes.size() != 0 )
      {
        signals[output] = ntk_.create_node( input_signals, std::make_pair( cubes, is_sop ) );
=======
      if ( minterms.size() != 0 )
      {
        signals[output] = ntk_.create_node( input_signals, std::make_pair( minterms, true ) );
      }
      else if ( maxterms.size() != 0 )
      {
        signals[output] = ntk_.create_node( input_signals, std::make_pair( maxterms, false ) );
>>>>>>> ba973764
      }
    }
    else
    {
<<<<<<< HEAD

      std::vector<kitty::cube> minterms;
      std::vector<kitty::cube> maxterms;

      for ( const auto& c : cover )
      {
        assert( c.second.size() == 1 );

        auto const output = c.second[0u];
        assert( output == '0' || output == '1' );
        assert( output == first_output_value );
        (void)first_output_value;

        if ( output == '1' )
        {
          minterms.emplace_back( kitty::cube( c.first ) );
        }
        else if ( output == '0' )
        {
          maxterms.emplace_back( ~kitty::cube( c.first ) );
        }
      }

      assert( minterms.size() == 0u || maxterms.size() == 0u );

      kitty::dynamic_truth_table tt( int( inputs.size() ) );
      if ( minterms.size() != 0 )
      {
        kitty::create_from_cubes( tt, minterms, false );
      }
      else if ( maxterms.size() != 0 )
      {
        kitty::create_from_clauses( tt, maxterms, false );
      }
=======
      for ( const auto& c : cover )
      {
        assert( c.second.size() == 1 );

        auto const output = c.second[0u];
        assert( output == '0' || output == '1' );
        assert( output == first_output_value );
        (void)first_output_value;

        if ( output == '1' )
        {
          minterms.emplace_back( kitty::cube( c.first ) );
        }
        else if ( output == '0' )
        {
          maxterms.emplace_back( ~kitty::cube( c.first ) );
        }
      }
      kitty::dynamic_truth_table tt( int( inputs.size() ) );
      if ( minterms.size() != 0 )
      {
        kitty::create_from_cubes( tt, minterms, false );
      }
      else if ( maxterms.size() != 0 )
      {
        kitty::create_from_clauses( tt, maxterms, false );
      }

>>>>>>> ba973764
      std::vector<signal<Ntk>> input_signals;
      for ( const auto& i : inputs )
      {
        assert( signals.find( i ) != signals.end() );
        input_signals.push_back( signals.at( i ) );
      }
      signals[output] = ntk_.create_node( input_signals, tt );
    }
  }

  virtual void on_end() const override {}

  virtual void on_comment( const std::string& comment ) const override
  {
    (void)comment;
  }

private:
  Ntk& ntk_;

  mutable std::map<std::string, signal<Ntk>> signals;
  mutable std::vector<std::string> outputs;
  mutable std::vector<std::tuple<std::string, int8_t, std::string, std::string, std::string>> latches;
}; /* blif_reader */

} /* namespace mockturtle */<|MERGE_RESOLUTION|>--- conflicted
+++ resolved
@@ -53,11 +53,7 @@
  * **Required network functions:**
  * - `create_pi`
  * - `create_po`
-<<<<<<< HEAD
  * - `create_node` or `create_cover_node` 
-=======
- * - `create_node` or `create_node_from_cover` 
->>>>>>> ba973764
  * - `get_constant`
  *
    \verbatim embed:rst
@@ -80,11 +76,7 @@
     static_assert( is_network_type_v<Ntk>, "Ntk is not a network type" );
     static_assert( has_create_pi_v<Ntk>, "Ntk does not implement the create_pi function" );
     static_assert( has_create_po_v<Ntk>, "Ntk does not implement the create_po function" );
-<<<<<<< HEAD
     static_assert( has_create_node_v<Ntk> || has_create_cover_node_v<Ntk>, "Ntk does not implement the create_node function or the create_cover_node function" );
-=======
-    static_assert( has_create_node_v<Ntk> || has_create_node_from_cover_v<Ntk>, "Ntk does not implement the create_node function or the create_node_from_cover function" );
->>>>>>> ba973764
     static_assert( has_get_constant_v<Ntk>, "Ntk does not implement the get_constant function" );
   }
 
@@ -242,8 +234,6 @@
     assert( cover.at( 0u ).second.size() == 1 );
     auto const first_output_value = cover.at( 0u ).second.at( 0u );
 
-<<<<<<< HEAD
-
     if constexpr ( std::is_same<typename Ntk::base_type, cover_network>::value )
     {
       std::vector<kitty::cube> cubes;
@@ -260,59 +250,20 @@
         cubes.emplace_back( kitty::cube( c.first ) );
       }
 
-=======
-    std::vector<kitty::cube> minterms;
-    std::vector<kitty::cube> maxterms;
-
-    assert( minterms.size() == 0u || maxterms.size() == 0u );
-
-    if constexpr ( std::is_same<typename Ntk::base_type, cover_network>::value )
-    {
-      for ( const auto& c : cover )
-      {
-        assert( c.second.size() == 1 );
-
-        auto const output = c.second[0u];
-        assert( output == '0' || output == '1' );
-        assert( output == first_output_value );
-        (void)first_output_value;
-
-        if ( output == '1' )
-        {
-          minterms.emplace_back( kitty::cube( c.first ) );
-        }
-        else if ( output == '0' )
-        {
-          maxterms.emplace_back( kitty::cube( c.first ) );
-        }
-      }
-
->>>>>>> ba973764
       std::vector<signal<Ntk>> input_signals;
       for ( const auto& i : inputs )
       {
         assert( signals.find( i ) != signals.end() );
         input_signals.push_back( signals.at( i ) );
       }
-<<<<<<< HEAD
 
       if ( cubes.size() != 0 )
       {
         signals[output] = ntk_.create_node( input_signals, std::make_pair( cubes, is_sop ) );
-=======
-      if ( minterms.size() != 0 )
-      {
-        signals[output] = ntk_.create_node( input_signals, std::make_pair( minterms, true ) );
-      }
-      else if ( maxterms.size() != 0 )
-      {
-        signals[output] = ntk_.create_node( input_signals, std::make_pair( maxterms, false ) );
->>>>>>> ba973764
       }
     }
     else
     {
-<<<<<<< HEAD
 
       std::vector<kitty::cube> minterms;
       std::vector<kitty::cube> maxterms;
@@ -347,36 +298,7 @@
       {
         kitty::create_from_clauses( tt, maxterms, false );
       }
-=======
-      for ( const auto& c : cover )
-      {
-        assert( c.second.size() == 1 );
-
-        auto const output = c.second[0u];
-        assert( output == '0' || output == '1' );
-        assert( output == first_output_value );
-        (void)first_output_value;
-
-        if ( output == '1' )
-        {
-          minterms.emplace_back( kitty::cube( c.first ) );
-        }
-        else if ( output == '0' )
-        {
-          maxterms.emplace_back( ~kitty::cube( c.first ) );
-        }
-      }
-      kitty::dynamic_truth_table tt( int( inputs.size() ) );
-      if ( minterms.size() != 0 )
-      {
-        kitty::create_from_cubes( tt, minterms, false );
-      }
-      else if ( maxterms.size() != 0 )
-      {
-        kitty::create_from_clauses( tt, maxterms, false );
-      }
-
->>>>>>> ba973764
+
       std::vector<signal<Ntk>> input_signals;
       for ( const auto& i : inputs )
       {
